import { NextRequest, NextResponse } from 'next/server'
import { createClient } from '@/lib/supabase/server'

export async function GET(request: NextRequest) {
  try {
    const supabase = createClient()
    const searchParams = request.nextUrl.searchParams
    
    const brandId = searchParams.get('brandId')
    const trendType = searchParams.get('trendType')
    const limit = parseInt(searchParams.get('limit') || '20')

    // Build query for the top trending keywords materialized view
    let query = supabase
      .from('top_trending_keywords')
      .select('*')

    if (brandId) {
      query = query.eq('brand_id', brandId)
    }
    
    if (trendType) {
      query = query.eq('trend_classification', trendType)
    }

    query = query.order('rank_in_category', { ascending: true })
      .limit(limit)

    const { data, error } = await query

    if (error) {
      console.error('Error fetching top trending keywords:', error)
      return NextResponse.json(
        { error: 'Failed to fetch top trending keywords' },
        { status: 500 }
      )
    }

    // Group by trend classification
    const groupedData = (data || []).reduce((acc: any, item: any) => {
      if (!acc[item.trend_classification]) {
        acc[item.trend_classification] = []
      }
      acc[item.trend_classification].push(item)
      return acc
    }, {} as Record<string, any[]>)

    // Calculate insights for each keyword
    const enrichedData = (data || []).map((item: any) => ({
      ...item,
      insights: generateKeywordInsights(item),
      competitionLevel: calculateCompetitionLevel(item),
      opportunityScore: calculateOpportunityScore(item)
    }))

    // Find cross-ASIN opportunities (same query, multiple ASINs)
    const crossAsinOpportunities = findCrossAsinOpportunities(data || [])

    return NextResponse.json({
      filters: {
        brandId,
        trendType,
        limit
      },
      summary: {
        totalKeywords: data?.length || 0,
<<<<<<< HEAD
        trendBreakdown: Object.entries(groupedData).map(([trend, items]) => {
          const itemsArray = items as any[]
          return {
            trend,
            count: itemsArray.length,
            avgImpressions: itemsArray.reduce((sum: number, item: any) => sum + item.impressions, 0) / itemsArray.length,
            totalImpressions: itemsArray.reduce((sum: number, item: any) => sum + item.impressions, 0)
          }
        }),
        topOpportunity: enrichedData.reduce((best: any, item) => 
=======
        trendBreakdown: Object.entries(groupedData).map(([trend, items]: [string, any]) => ({
          trend,
          count: items.length,
          avgImpressions: items.reduce((sum: number, item: any) => sum + item.impressions, 0) / items.length,
          totalImpressions: items.reduce((sum: number, item: any) => sum + item.impressions, 0)
        })),
        topOpportunity: enrichedData.reduce((best: any, item: any) => 
>>>>>>> 2934ca05
          item.opportunityScore > best.opportunityScore ? item : best
        , enrichedData[0] || {})
      },
      data: enrichedData,
      grouped: groupedData,
      crossAsinOpportunities
    })
  } catch (error) {
    console.error('API Error:', error)
    return NextResponse.json(
      { error: 'Internal server error' },
      { status: 500 }
    )
  }
}

function generateKeywordInsights(keyword: any): string[] {
  const insights = []
  
  // Trend-based insights
  if (keyword.trend_classification === 'strong_growth' && keyword.impressions_trend > 1000) {
    insights.push('Rapid growth trajectory - prime for investment')
  }
  
  if (keyword.impressions_volatility > 0.5) {
    insights.push('High volatility - monitor daily for stability')
  }
  
  // Performance insights
  if (keyword.cvr > 5 && keyword.impressions > 10000) {
    insights.push('High-value keyword with excellent conversion')
  }
  
  if (keyword.impressions_vs_avg_pct > 100) {
    insights.push('Currently performing 2x above average')
  }
  
  // Competition insights
  if (keyword.query_asin_count > 10 && keyword.rank_in_category <= 5) {
    insights.push('Leading position in competitive query')
  }
  
  return insights
}

function calculateCompetitionLevel(keyword: any): {
  level: 'low' | 'medium' | 'high'
  score: number
  reason: string
} {
  const asinCount = keyword.query_asin_count || 0
  const totalImpressions = keyword.total_query_impressions || 0
  
  let score = 0
  let level: 'low' | 'medium' | 'high' = 'low'
  let reason = ''
  
  if (asinCount <= 5) {
    score = 20
    level = 'low'
    reason = 'Few competing ASINs'
  } else if (asinCount <= 15) {
    score = 50
    level = 'medium'
    reason = 'Moderate competition'
  } else {
    score = 80
    level = 'high'
    reason = `${asinCount} competing ASINs`
  }
  
  // Adjust based on impression share
  const impressionShare = keyword.impressions / totalImpressions
  if (impressionShare > 0.3) {
    score -= 10
    reason += ', but strong market share'
  }
  
  return { level, score: Math.max(0, Math.min(100, score)), reason }
}

function calculateOpportunityScore(keyword: any): number {
  let score = 50 // Base score
  
  // Trend factors
  if (keyword.trend_classification === 'strong_growth') score += 20
  if (keyword.trend_classification === 'moderate_growth') score += 10
  if (keyword.trend_classification === 'strong_decline') score -= 20
  
  // Performance factors
  if (keyword.impressions > 10000) score += 10
  if (keyword.cvr > 3) score += 15
  if (keyword.ctr > 2) score += 10
  
  // Competition factors
  if (keyword.query_asin_count < 10) score += 10
  if (keyword.rank_in_category <= 3) score += 15
  
  // Volatility penalty
  if (keyword.impressions_volatility > 0.5) score -= 10
  
  return Math.max(0, Math.min(100, score))
}

function findCrossAsinOpportunities(keywords: any[]): any[] {
  const queryGroups = new Map()
  
  // Group by search query
  keywords.forEach((keyword: any) => {
    if (!queryGroups.has(keyword.search_query)) {
      queryGroups.set(keyword.search_query, [])
    }
    queryGroups.get(keyword.search_query).push(keyword)
  })
  
  // Find queries with multiple ASINs where at least one is performing well
  const opportunities: any[] = []
  
<<<<<<< HEAD
  queryGroups.forEach((group: any, query: any) => {
=======
  queryGroups.forEach((group: any, query: string) => {
>>>>>>> 2934ca05
    if (group.length >= 2) {
      const bestPerformer = group.reduce((best: any, item: any) => 
        item.impressions > best.impressions ? item : best
      )
      
      const worstPerformer = group.reduce((worst: any, item: any) => 
        item.impressions < worst.impressions ? item : worst
      )
      
      if (bestPerformer.impressions > worstPerformer.impressions * 2) {
        opportunities.push({
          searchQuery: query,
          totalAsins: group.length,
          bestAsin: {
            asin: bestPerformer.asin,
            impressions: bestPerformer.impressions,
            trend: bestPerformer.trend_classification
          },
          opportunityAsins: group
            .filter((item: any) => item.impressions < bestPerformer.impressions * 0.5)
            .map((item: any) => ({
              asin: item.asin,
              impressions: item.impressions,
              potential: bestPerformer.impressions - item.impressions
            })),
          totalPotential: group
            .filter((item: any) => item !== bestPerformer)
            .reduce((sum: number, item: any) => sum + (bestPerformer.impressions - item.impressions), 0)
        })
      }
    }
  })
  
  return opportunities
    .sort((a: any, b: any) => b.totalPotential - a.totalPotential)
    .slice(0, 10)
}<|MERGE_RESOLUTION|>--- conflicted
+++ resolved
@@ -64,18 +64,6 @@
       },
       summary: {
         totalKeywords: data?.length || 0,
-<<<<<<< HEAD
-        trendBreakdown: Object.entries(groupedData).map(([trend, items]) => {
-          const itemsArray = items as any[]
-          return {
-            trend,
-            count: itemsArray.length,
-            avgImpressions: itemsArray.reduce((sum: number, item: any) => sum + item.impressions, 0) / itemsArray.length,
-            totalImpressions: itemsArray.reduce((sum: number, item: any) => sum + item.impressions, 0)
-          }
-        }),
-        topOpportunity: enrichedData.reduce((best: any, item) => 
-=======
         trendBreakdown: Object.entries(groupedData).map(([trend, items]: [string, any]) => ({
           trend,
           count: items.length,
@@ -83,7 +71,6 @@
           totalImpressions: items.reduce((sum: number, item: any) => sum + item.impressions, 0)
         })),
         topOpportunity: enrichedData.reduce((best: any, item: any) => 
->>>>>>> 2934ca05
           item.opportunityScore > best.opportunityScore ? item : best
         , enrichedData[0] || {})
       },
@@ -202,11 +189,7 @@
   // Find queries with multiple ASINs where at least one is performing well
   const opportunities: any[] = []
   
-<<<<<<< HEAD
-  queryGroups.forEach((group: any, query: any) => {
-=======
   queryGroups.forEach((group: any, query: string) => {
->>>>>>> 2934ca05
     if (group.length >= 2) {
       const bestPerformer = group.reduce((best: any, item: any) => 
         item.impressions > best.impressions ? item : best
