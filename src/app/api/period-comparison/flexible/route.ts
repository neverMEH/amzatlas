--- conflicted
+++ resolved
@@ -159,15 +159,6 @@
       needsAttention: validData.filter((d: any) => d.performanceCategory === 'needs_attention').length
     },
     topMetrics: {
-<<<<<<< HEAD
-      highestGrowth: validData.reduce((max: any, d) => 
-        d.o_impressions_change_pct > max.o_impressions_change_pct ? d : max
-      , validData[0]),
-      biggestDecline: validData.reduce((min: any, d) => 
-        d.o_impressions_change_pct < min.o_impressions_change_pct ? d : min
-      , validData[0]),
-      highestRevenue: validData.reduce((max: any, d) => 
-=======
       highestGrowth: validData.reduce((max: any, d: any) => 
         d.o_impressions_change_pct > max.o_impressions_change_pct ? d : max
       , validData[0]),
@@ -175,7 +166,6 @@
         d.o_impressions_change_pct < min.o_impressions_change_pct ? d : min
       , validData[0]),
       highestRevenue: validData.reduce((max: any, d: any) => 
->>>>>>> 2934ca05
         (d.o_current_revenue || 0) > (max.o_current_revenue || 0) ? d : max
       , validData[0])
     }
